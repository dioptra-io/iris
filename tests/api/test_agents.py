--- conflicted
+++ resolved
@@ -11,12 +11,6 @@
     assert_status_code(client.get("/agents"), 403)
 
 
-<<<<<<< HEAD
-    async with api_client as c:
-        response = await c.get("/agents")
-        assert Paginated[Agent](**response.json()) == Paginated(
-            count=1, results=[agent]
-=======
 async def test_get_agents_empty(make_client, make_user, make_agent_parameters):
     client = make_client(make_user(probing_enabled=True))
     assert_response(client.get("/agents"), Paginated[Agent](count=0, results=[]))
@@ -30,7 +24,6 @@
             uuid=str(uuid4()),
             parameters=make_agent_parameters(),
             state=AgentState.Idle,
->>>>>>> a09de3f4
         )
     ]
 
@@ -52,13 +45,6 @@
     client = make_client(make_user(probing_enabled=True))
     assert_status_code(client.get(f"/agents/{uuid4()}"), 404)
 
-<<<<<<< HEAD
-        response = await c.get(f"/agents/{agent.uuid}")
-        assert Agent(**response.json()) == agent
-
-        response = await c.get(f"/agents/{uuid4()}")
-        assert response.status_code == 404
-=======
 
 async def test_get_agent(make_client, make_user, make_agent_parameters, redis):
     client = make_client(make_user(probing_enabled=True))
@@ -68,5 +54,4 @@
         state=AgentState.Idle,
     )
     await register_agent(redis, agent.uuid, agent.parameters, agent.state)
-    assert_response(client.get(f"/agents/{agent.uuid}"), agent)
->>>>>>> a09de3f4
+    assert_response(client.get(f"/agents/{agent.uuid}"), agent)