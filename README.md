--- conflicted
+++ resolved
@@ -24,11 +24,7 @@
 
 ## ✏️ Contributing
 
-<<<<<<< HEAD
-With the configuration provided, the API is reachable via this link : [http://iris.docker.localhost/docs/](http://iris.docker.localhost/docs/). The API default credentials are `admin:admin`.
-=======
 See [`CONTRIBUTING.md`](CONTRIBUTING.md) for more information about how to contribute to this project.
->>>>>>> a09de3f4
 
 
 ## 🧑‍💻 Authors
