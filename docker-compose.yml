--- conflicted
+++ resolved
@@ -108,11 +108,7 @@
       GUNICORN_CMD_ARGS: "--workers 1"
     labels:
       - "traefik.http.routers.api.entrypoints=web"
-<<<<<<< HEAD
-      - "traefik.http.routers.api.rule=Host(`iris.docker.localhost`)"
-=======
       - "traefik.http.routers.api.rule=Host(`api.docker.localhost`)"
->>>>>>> a09de3f4
     volumes:
       - "./iris:/app/iris:ro"
     depends_on:
