import logging
from datetime import timedelta
from functools import wraps
from typing import List, Optional

from pydantic import BaseSettings
from tenacity import retry
from tenacity.before_sleep import before_sleep_log
from tenacity.stop import stop_after_delay
from tenacity.wait import wait_random


class CommonSettings(BaseSettings):
    """Common settings."""

<<<<<<< HEAD
    SETTINGS_CLASS = "commons"

    AWS_S3_HOST: str = "http://minio:9000"
    AWS_ACCESS_KEY_ID: str = "minioadmin"
    AWS_SECRET_ACCESS_KEY: str = "minioadmin"
    AWS_REGION_NAME: str = "local"
    AWS_S3_ARCHIVE_BUCKET_PREFIX = "archive-"
    AWS_S3_TARGETS_BUCKET_PREFIX = "targets-"
    AWS_TIMEOUT: int = 2 * 60 * 60  # in seconds
    AWS_TIMEOUT_EXPONENTIAL_MULTIPLIERS: int = 60  # in seconds
    AWS_TIMEOUT_EXPONENTIAL_MIN: int = 1  # in seconds
    AWS_TIMEOUT_EXPONENTIAL_MAX: int = 15 * 60  # in seconds
    AWS_TIMEOUT_RANDOM_MIN: int = 0  # in seconds
    AWS_TIMEOUT_RANDOM_MAX: int = 10 * 60  # in seconds

    DATABASE_HOST: str = "clickhouse"
    DATABASE_NAME: str = "iris"
    DATABASE_CONNECT_TIMEOUT: int = 10
    DATABASE_SEND_RECEIVE_TIMEOUT: int = 300
    DATABASE_SYNC_REQUEST_TIMEOUT: int = 5
    DATABASE_TIMEOUT: int = 2 * 60 * 60  # in seconds
    DATABASE_TIMEOUT_EXPONENTIAL_MULTIPLIERS: int = 60  # in seconds
    DATABASE_TIMEOUT_EXPONENTIAL_MIN: int = 1  # in seconds
    DATABASE_TIMEOUT_EXPONENTIAL_MAX: int = 15 * 60  # in seconds
    DATABASE_TIMEOUT_RANDOM_MIN: int = 0  # in seconds
    DATABASE_TIMEOUT_RANDOM_MAX: int = 60  # in seconds
    DATABASE_PARALLEL_CSV_MAX_LINE: int = 25_000_000
    DATABASE_STORAGE_POLICY: str = "default"
    DATABASE_ARCHIVE_VOLUME: str = "default"
    DATABASE_ARCHIVE_INTERVAL: timedelta = timedelta(days=15)

    TABLE_NAME_USERS: str = "users"
    TABLE_NAME_MEASUREMENTS: str = "measurements"
    TABLE_NAME_AGENTS: str = "agents"

    REDIS_NAMESPACE: str = "iris"
    REDIS_URL: str = "redis://default:redispass@redis"
    REDIS_TIMEOUT: int = 2 * 60 * 60  # in seconds
    REDIS_TIMEOUT_EXPONENTIAL_MULTIPLIERS: int = 60  # in seconds
    REDIS_TIMEOUT_EXPONENTIAL_MIN: int = 1  # in seconds
    REDIS_TIMEOUT_EXPONENTIAL_MAX: int = 15 * 60  # in seconds
    REDIS_TIMEOUT_RANDOM_MIN: int = 0  # in seconds
    REDIS_TIMEOUT_RANDOM_MAX: int = 5  # in seconds

    STREAM_LOGGING_LEVEL: int = logging.DEBUG

    CLICKHOUSE_CMD: str = "clickhouse client"
    SPLIT_CMD: str = "gsplit" if platform.system() == "Darwin" else "split"
    ZSTD_CMD: str = "zstd"

    SQLMODEL_DATABASE_URL: str = "sqlite:///iris.sqlite3"
    sqlmodel_engine_: Optional[Engine] = None

    def database_url(self, default: bool = False) -> str:
        """Return the ClickHouse URL."""
        host = self.DATABASE_HOST
        database = self.DATABASE_NAME if not default else "default"
        url = f"clickhouse://{host}/{database}"
        url += f"?connect_timeout={self.DATABASE_CONNECT_TIMEOUT}"
        url += f"&send_receive_timeout={self.DATABASE_SEND_RECEIVE_TIMEOUT}"
        url += f"&sync_request_timeout={self.DATABASE_SYNC_REQUEST_TIMEOUT}"
        return url

    def sqlmodel_engine(self) -> Engine:
        if not self.sqlmodel_engine_:
            self.sqlmodel_engine_ = create_engine(
                self.SQLMODEL_DATABASE_URL,
                connect_args={"check_same_thread": False},
                echo=True,
            )
        return self.sqlmodel_engine_

    async def redis_client(self) -> aioredis.Redis:
        redis: aioredis.Redis = await aioredis.from_url(
            self.REDIS_URL, decode_responses=True
        )
        return redis

    def database_retry(self, logger):
=======
    CHPROXY_PUBLIC_URL: str = ""
    CHPROXY_PUBLIC_USERNAME: str = ""
    CHPROXY_PUBLIC_PASSWORD: str = ""

    CLICKHOUSE_URL: str = "http://iris:iris@clickhouse.docker.localhost/?database=iris"
    CLICKHOUSE_PUBLIC_USER: Optional[str] = None
    CLICKHOUSE_PARALLEL_CSV_MAX_LINE: int = 25_000_000
    CLICKHOUSE_STORAGE_POLICY: str = "default"
    CLICKHOUSE_ARCHIVE_VOLUME: str = "default"
    CLICKHOUSE_ARCHIVE_INTERVAL: timedelta = timedelta(days=15)

    DATABASE_URL: str = "postgresql://iris:iris@postgres.docker.localhost/iris"

    REDIS_NAMESPACE: str = "iris"
    REDIS_URL: str = "redis://default:iris@redis.docker.localhost"

    RETRY_TIMEOUT: int = 2 * 60 * 60  # seconds, set to -1 to disable tenacity
    RETRY_TIMEOUT_RANDOM_MIN: int = 0  # seconds
    RETRY_TIMEOUT_RANDOM_MAX: int = 10 * 60  # seconds

    S3_HOST: str = "http://minio.docker.localhost"
    S3_ACCESS_KEY_ID: str = "minioadmin"
    S3_SECRET_ACCESS_KEY: str = "minioadmin"
    S3_SESSION_TOKEN: Optional[str] = None
    S3_REGION_NAME: str = "local"

    S3_ARCHIVE_BUCKET_PREFIX = "archive-"
    S3_TARGETS_BUCKET_PREFIX = "targets-"

    S3_PUBLIC_ACTIONS: List[str] = [
        "s3:GetBucketLocation",
        "s3:GetObject",
        "s3:ListBucket",
    ]
    S3_PUBLIC_RESOURCES: List[str] = [
        "arn:aws:s3:::public-exports",
        "arn:aws:s3:::public-exports/*",
    ]

    STREAM_LOGGING_LEVEL: int = logging.INFO

    TAG_PUBLIC: str = "!public"
    TAG_COLLECTION_PREFIX: str = "collection:"


def fault_tolerant(func):
    @wraps(func)
    def wrapper(self, *args, **kwargs):
        settings: CommonSettings = self.settings
        if settings.RETRY_TIMEOUT < 0:
            return func(self, *args, **kwargs)
>>>>>>> a09de3f4
        return retry(
            before_sleep=(before_sleep_log(self.logger, logging.ERROR)),
            stop=stop_after_delay(settings.RETRY_TIMEOUT),
            wait=wait_random(
                settings.RETRY_TIMEOUT_RANDOM_MIN,
                settings.RETRY_TIMEOUT_RANDOM_MAX,
            ),
        )(func)(self, *args, **kwargs)

    return wrapper<|MERGE_RESOLUTION|>--- conflicted
+++ resolved
@@ -13,87 +13,6 @@
 class CommonSettings(BaseSettings):
     """Common settings."""
 
-<<<<<<< HEAD
-    SETTINGS_CLASS = "commons"
-
-    AWS_S3_HOST: str = "http://minio:9000"
-    AWS_ACCESS_KEY_ID: str = "minioadmin"
-    AWS_SECRET_ACCESS_KEY: str = "minioadmin"
-    AWS_REGION_NAME: str = "local"
-    AWS_S3_ARCHIVE_BUCKET_PREFIX = "archive-"
-    AWS_S3_TARGETS_BUCKET_PREFIX = "targets-"
-    AWS_TIMEOUT: int = 2 * 60 * 60  # in seconds
-    AWS_TIMEOUT_EXPONENTIAL_MULTIPLIERS: int = 60  # in seconds
-    AWS_TIMEOUT_EXPONENTIAL_MIN: int = 1  # in seconds
-    AWS_TIMEOUT_EXPONENTIAL_MAX: int = 15 * 60  # in seconds
-    AWS_TIMEOUT_RANDOM_MIN: int = 0  # in seconds
-    AWS_TIMEOUT_RANDOM_MAX: int = 10 * 60  # in seconds
-
-    DATABASE_HOST: str = "clickhouse"
-    DATABASE_NAME: str = "iris"
-    DATABASE_CONNECT_TIMEOUT: int = 10
-    DATABASE_SEND_RECEIVE_TIMEOUT: int = 300
-    DATABASE_SYNC_REQUEST_TIMEOUT: int = 5
-    DATABASE_TIMEOUT: int = 2 * 60 * 60  # in seconds
-    DATABASE_TIMEOUT_EXPONENTIAL_MULTIPLIERS: int = 60  # in seconds
-    DATABASE_TIMEOUT_EXPONENTIAL_MIN: int = 1  # in seconds
-    DATABASE_TIMEOUT_EXPONENTIAL_MAX: int = 15 * 60  # in seconds
-    DATABASE_TIMEOUT_RANDOM_MIN: int = 0  # in seconds
-    DATABASE_TIMEOUT_RANDOM_MAX: int = 60  # in seconds
-    DATABASE_PARALLEL_CSV_MAX_LINE: int = 25_000_000
-    DATABASE_STORAGE_POLICY: str = "default"
-    DATABASE_ARCHIVE_VOLUME: str = "default"
-    DATABASE_ARCHIVE_INTERVAL: timedelta = timedelta(days=15)
-
-    TABLE_NAME_USERS: str = "users"
-    TABLE_NAME_MEASUREMENTS: str = "measurements"
-    TABLE_NAME_AGENTS: str = "agents"
-
-    REDIS_NAMESPACE: str = "iris"
-    REDIS_URL: str = "redis://default:redispass@redis"
-    REDIS_TIMEOUT: int = 2 * 60 * 60  # in seconds
-    REDIS_TIMEOUT_EXPONENTIAL_MULTIPLIERS: int = 60  # in seconds
-    REDIS_TIMEOUT_EXPONENTIAL_MIN: int = 1  # in seconds
-    REDIS_TIMEOUT_EXPONENTIAL_MAX: int = 15 * 60  # in seconds
-    REDIS_TIMEOUT_RANDOM_MIN: int = 0  # in seconds
-    REDIS_TIMEOUT_RANDOM_MAX: int = 5  # in seconds
-
-    STREAM_LOGGING_LEVEL: int = logging.DEBUG
-
-    CLICKHOUSE_CMD: str = "clickhouse client"
-    SPLIT_CMD: str = "gsplit" if platform.system() == "Darwin" else "split"
-    ZSTD_CMD: str = "zstd"
-
-    SQLMODEL_DATABASE_URL: str = "sqlite:///iris.sqlite3"
-    sqlmodel_engine_: Optional[Engine] = None
-
-    def database_url(self, default: bool = False) -> str:
-        """Return the ClickHouse URL."""
-        host = self.DATABASE_HOST
-        database = self.DATABASE_NAME if not default else "default"
-        url = f"clickhouse://{host}/{database}"
-        url += f"?connect_timeout={self.DATABASE_CONNECT_TIMEOUT}"
-        url += f"&send_receive_timeout={self.DATABASE_SEND_RECEIVE_TIMEOUT}"
-        url += f"&sync_request_timeout={self.DATABASE_SYNC_REQUEST_TIMEOUT}"
-        return url
-
-    def sqlmodel_engine(self) -> Engine:
-        if not self.sqlmodel_engine_:
-            self.sqlmodel_engine_ = create_engine(
-                self.SQLMODEL_DATABASE_URL,
-                connect_args={"check_same_thread": False},
-                echo=True,
-            )
-        return self.sqlmodel_engine_
-
-    async def redis_client(self) -> aioredis.Redis:
-        redis: aioredis.Redis = await aioredis.from_url(
-            self.REDIS_URL, decode_responses=True
-        )
-        return redis
-
-    def database_retry(self, logger):
-=======
     CHPROXY_PUBLIC_URL: str = ""
     CHPROXY_PUBLIC_USERNAME: str = ""
     CHPROXY_PUBLIC_PASSWORD: str = ""
@@ -145,7 +64,6 @@
         settings: CommonSettings = self.settings
         if settings.RETRY_TIMEOUT < 0:
             return func(self, *args, **kwargs)
->>>>>>> a09de3f4
         return retry(
             before_sleep=(before_sleep_log(self.logger, logging.ERROR)),
             stop=stop_after_delay(settings.RETRY_TIMEOUT),
