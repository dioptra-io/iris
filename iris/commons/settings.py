--- conflicted
+++ resolved
@@ -40,16 +40,15 @@
     AWS_REGION_NAME: str = "local"
     AWS_S3_ARCHIVE_BUCKET_PREFIX = "archive-"
     AWS_S3_TARGETS_BUCKET_PREFIX = "targets-"
-<<<<<<< HEAD
-    AWS_PUBLIC_ACTIONS: List[str] = ["s3:GetObject", "s3:ListBucket"]
-    AWS_PUBLIC_RESOURCES: List[str] = ["arn:aws:s3:::public-exports/*"]
-=======
-    AWS_PUBLIC_ACTIONS: List[str] = ["s3:GetBucketLocation", "s3:GetObject", "s3:ListBucket"]
+    AWS_PUBLIC_ACTIONS: List[str] = [
+        "s3:GetBucketLocation",
+        "s3:GetObject",
+        "s3:ListBucket",
+    ]
     AWS_PUBLIC_RESOURCES: List[str] = [
-            "arn:aws:s3:::public-exports",
-            "arn:aws:s3:::public-exports/*",
+        "arn:aws:s3:::public-exports",
+        "arn:aws:s3:::public-exports/*",
     ]
->>>>>>> 41cd4ccf
     AWS_TIMEOUT: int = 2 * 60 * 60  # in seconds
     AWS_TIMEOUT_EXPONENTIAL_MULTIPLIERS: int = 60  # in seconds
     AWS_TIMEOUT_EXPONENTIAL_MIN: int = 1  # in seconds
