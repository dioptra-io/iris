--- conflicted
+++ resolved
@@ -17,32 +17,6 @@
 from iris.commons.settings import CommonSettings, fault_tolerant
 
 
-<<<<<<< HEAD
-def agent_heartbeat_key(namespace: str, uuid: Optional[UUID]) -> str:
-    return f"{namespace}:agent_heartbeat:{uuid or '*'}"
-
-
-def agent_listen_key(namespace: str, uuid: UUID) -> str:
-    return f"{namespace}:agent_listen:{uuid}"
-
-
-def agent_parameters_key(namespace: str, uuid: UUID) -> str:
-    return f"{namespace}:agent_parameters:{uuid}"
-
-
-def agent_state_key(namespace: str, uuid: UUID) -> str:
-    return f"{namespace}:agent_state:{uuid}"
-
-
-def measurement_state_key(namespace: str, uuid: UUID) -> str:
-    return f"{namespace}:measurement_state:{uuid}"
-
-
-def measurement_stats_key(
-    namespace: str, measurement_uuid: UUID, agent_uuid: UUID
-) -> str:
-    return f"{namespace}:measurement_stats:{measurement_uuid}:{agent_uuid}"
-=======
 def agent_heartbeat_key(uuid: Optional[str]) -> str:
     return f"agent_heartbeat:{uuid or '*'}"
 
@@ -65,33 +39,12 @@
 
 def measurement_agent_cancelled_key(measurement_uuid: str, agent_uuid: str) -> str:
     return f"measurement_agent_cancelled:{measurement_uuid}:{agent_uuid}"
->>>>>>> a09de3f4
 
 
 @dataclass(frozen=True)
 class Redis:
     client: aioredis.Redis
     settings: CommonSettings
-<<<<<<< HEAD
-    logger: logging.Logger
-
-    @fault_tolerant(CommonSettings.redis_retry)
-    async def get_agent_state(self, uuid: UUID) -> AgentState:
-        """Get agent state."""
-        if state := await self.client.get(
-            agent_state_key(self.settings.REDIS_NAMESPACE, uuid)
-        ):
-            return AgentState(state)
-        return AgentState.Unknown
-
-    @fault_tolerant(CommonSettings.redis_retry)
-    async def get_agent_parameters(self, uuid: UUID) -> Optional[AgentParameters]:
-        """Get agent parameters."""
-        if parameters := await self.client.get(
-            agent_parameters_key(self.settings.REDIS_NAMESPACE, uuid)
-        ):
-            return AgentParameters.parse_raw(parameters)
-=======
     logger: LoggerAdapter
 
     @property
@@ -147,7 +100,6 @@
     async def get_agent_parameters(self, uuid: str) -> Optional[AgentParameters]:
         if v := await self.get(agent_parameters_key(uuid)):
             return AgentParameters.parse_raw(v)
->>>>>>> a09de3f4
         return None
 
     async def set_agent_parameters(
@@ -162,15 +114,8 @@
 
     async def get_agents(self) -> List[Agent]:
         # TODO: Use SCAN instead of KEYS for better scaling?
-<<<<<<< HEAD
-        alive = await self.client.keys(
-            agent_heartbeat_key(self.settings.REDIS_NAMESPACE, None)
-        )
-        uuids = [UUID(key.split(":")[2]) for key in alive]
-=======
         alive = await self.keys(agent_heartbeat_key(None))
         uuids = [str(key.split(":")[2]) for key in alive]
->>>>>>> a09de3f4
         return [
             Agent(
                 uuid=uuid,
@@ -184,15 +129,8 @@
         agents = await self.get_agents()
         return {agent.uuid: agent for agent in agents}
 
-<<<<<<< HEAD
-    async def get_agent_by_uuid(self, uuid: UUID) -> Optional[Agent]:
-        if await self.client.exists(
-            agent_heartbeat_key(self.settings.REDIS_NAMESPACE, uuid)
-        ):
-=======
     async def get_agent_by_uuid(self, uuid: str) -> Optional[Agent]:
         if await self.exists(agent_heartbeat_key(uuid)):
->>>>>>> a09de3f4
             return Agent(
                 uuid=uuid,
                 parameters=await self.get_agent_parameters(uuid),
@@ -200,18 +138,9 @@
             )
         return None
 
-<<<<<<< HEAD
-    @fault_tolerant(CommonSettings.redis_retry)
-    async def check_agent(self, uuid: UUID) -> bool:
-        """Check the conformity of an agent."""
-        if not await self.client.exists(
-            agent_heartbeat_key(self.settings.REDIS_NAMESPACE, uuid)
-        ):
-=======
     @fault_tolerant
     async def check_agent(self, uuid: str) -> bool:
         if not await self.exists(agent_heartbeat_key(uuid)):
->>>>>>> a09de3f4
             return False
         if not await self.get_agent_parameters(uuid):
             return False
@@ -219,83 +148,24 @@
             return False
         return True
 
-<<<<<<< HEAD
-    @fault_tolerant(CommonSettings.redis_retry)
-    async def get_measurement_state(self, uuid: UUID) -> MeasurementState:
-        """Get measurement state."""
-        if state := await self.client.get(
-            measurement_state_key(self.settings.REDIS_NAMESPACE, uuid)
-        ):
-            return MeasurementState(state)
-        return MeasurementState.Unknown
-
-    @fault_tolerant(CommonSettings.redis_retry)
-    async def set_measurement_state(self, uuid: UUID, state: MeasurementState):
-        """Set measurement state."""
-        await self.client.set(
-            measurement_state_key(self.settings.REDIS_NAMESPACE, uuid), state
-        )
-
-    @fault_tolerant(CommonSettings.redis_retry)
-    async def delete_measurement_state(self, uuid: UUID) -> None:
-        """Delete measurement state."""
-        await self.client.delete(
-            measurement_state_key(self.settings.REDIS_NAMESPACE, uuid)
-        )
-
-    @fault_tolerant(CommonSettings.redis_retry)
-=======
->>>>>>> a09de3f4
     async def get_measurement_stats(
         self, measurement_uuid: str, agent_uuid: str
     ) -> Optional[ProbingStatistics]:
-<<<<<<< HEAD
-        """Get measurement statistics."""
-        if state := await self.client.get(
-            measurement_stats_key(
-                self.settings.REDIS_NAMESPACE, measurement_uuid, agent_uuid
-            )
-        ):
-=======
         if state := await self.get(measurement_stats_key(measurement_uuid, agent_uuid)):
->>>>>>> a09de3f4
             return ProbingStatistics.parse_raw(state)
         return None
 
     async def set_measurement_stats(
         self, measurement_uuid: str, agent_uuid: str, stats: ProbingStatistics
     ) -> None:
-<<<<<<< HEAD
-        """Set measurement statistics."""
-        await self.client.set(
-            measurement_stats_key(
-                self.settings.REDIS_NAMESPACE, measurement_uuid, agent_uuid
-            ),
-            stats.json(),
-=======
         self.logger.info("Setting measurement statistics")
         await self.set(
             measurement_stats_key(measurement_uuid, agent_uuid), stats.json()
->>>>>>> a09de3f4
         )
 
     async def delete_measurement_stats(
         self, measurement_uuid: str, agent_uuid: str
     ) -> None:
-<<<<<<< HEAD
-        """Delete measurement statistics."""
-        await self.client.delete(
-            measurement_stats_key(
-                self.settings.REDIS_NAMESPACE, measurement_uuid, agent_uuid
-            )
-        )
-
-    @fault_tolerant(CommonSettings.redis_retry)
-    async def publish(self, uuid: UUID, request: MeasurementRoundRequest) -> None:
-        """Publish a message via into a channel."""
-        await self.client.publish(
-            agent_listen_key(self.settings.REDIS_NAMESPACE, uuid), request.json()
-=======
         self.logger.info("Deleting measurement statistics")
         await self.delete(measurement_stats_key(measurement_uuid, agent_uuid))
 
@@ -305,7 +175,6 @@
         self.logger.info("Cancelling measurement agent")
         await self.set(
             measurement_agent_cancelled_key(measurement_uuid, agent_uuid), "true"
->>>>>>> a09de3f4
         )
 
     async def measurement_agent_cancelled(
@@ -321,70 +190,12 @@
         name = f"{self.ns}:{agent_listen_key(uuid)}"
         await self.client.publish(name, request.json())
 
-<<<<<<< HEAD
-@dataclass(frozen=True)
-class AgentRedis(Redis):
-    uuid: UUID
-
-    @fault_tolerant(CommonSettings.redis_retry)
-    async def register(self, ttl_seconds: int) -> None:
-        await self.client.set(
-            agent_heartbeat_key(self.settings.REDIS_NAMESPACE, self.uuid),
-            "alive",
-            ex=ttl_seconds,
-        )
-
-    @fault_tolerant(CommonSettings.redis_retry)
-    async def deregister(self) -> None:
-        await self.client.delete(
-            agent_heartbeat_key(self.settings.REDIS_NAMESPACE, self.uuid)
-        )
-
-    @fault_tolerant(CommonSettings.redis_retry)
-    async def set_agent_state(self, state: AgentState) -> None:
-        """Set agent state."""
-        await self.client.set(
-            agent_state_key(self.settings.REDIS_NAMESPACE, self.uuid), state
-        )
-
-    @fault_tolerant(CommonSettings.redis_retry)
-    async def delete_agent_state(self) -> None:
-        """Delete agent state."""
-        await self.client.delete(
-            agent_state_key(self.settings.REDIS_NAMESPACE, self.uuid)
-        )
-
-    @fault_tolerant(CommonSettings.redis_retry)
-    async def set_agent_parameters(self, parameters: AgentParameters) -> None:
-        """Set agent parameters."""
-        await self.client.set(
-            agent_parameters_key(self.settings.REDIS_NAMESPACE, self.uuid),
-            parameters.json(),
-        )
-
-    @fault_tolerant(CommonSettings.redis_retry)
-    async def delete_agent_parameters(self) -> None:
-        """Delete agent state."""
-        await self.client.delete(
-            agent_parameters_key(self.settings.REDIS_NAMESPACE, self.uuid)
-        )
-
-    @fault_tolerant(CommonSettings.redis_retry)
-    async def subscribe(self) -> MeasurementRoundRequest:
-        """Subscribe to agent channels (all, specific) and wait for a response"""
-        psub = self.client.pubsub()
-        async with psub as p:
-            await p.subscribe(
-                agent_listen_key(self.settings.REDIS_NAMESPACE, self.uuid)
-            )
-=======
     async def subscribe(self, uuid: str, queue: Queue) -> None:
         self.logger.info("Subscribing to measurement round requests")
         name = f"{self.ns}:{agent_listen_key(uuid)}"
         psub = self.client.pubsub()
         async with psub as p:
             await p.subscribe(name)
->>>>>>> a09de3f4
             while True:
                 try:
                     async with async_timeout.timeout(1.0):
