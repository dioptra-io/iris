"""Diamond-Miner pipeline."""

import asyncio
import ipaddress
from concurrent.futures import ProcessPoolExecutor

from aiofiles import os as aios
from diamond_miner_core import (
<<<<<<< HEAD
    compute_next_round,
    MeasurementParameters,
    flow,
=======
    HeidemannFlowMapper,
    MeasurementParameters,
    compute_next_round,
>>>>>>> 3def81f1
)

from iris.commons.database import DatabaseMeasurementResults, get_session
from iris.commons.storage import Storage
from iris.worker.shuffle import shuffle_next_round_csv


def extract_round_number(filename):
    return int(filename.split("_")[-1].split(".")[0])


async def diamond_miner_pipeline(settings, parameters, result_filename, logger):
    """Process results and eventually request a new round."""
    measurement_uuid = parameters.measurement_uuid
    agent_uuid = parameters.agent_uuid

    logger_prefix = f"{measurement_uuid} :: {agent_uuid} ::"
    logger.info(f"{logger_prefix} New files detected")

    storage = Storage(settings, logger)

    round_number = extract_round_number(result_filename)
    measurement_results_path = settings.WORKER_RESULTS_DIR_PATH / measurement_uuid

    logger.info(f"{logger_prefix} Round {round_number}")
    logger.info(f"{logger_prefix} Download results file")
    results_filepath = str(measurement_results_path / result_filename)
    await storage.download_file(measurement_uuid, result_filename, results_filepath)

    logger.info(f"{logger_prefix} Delete results file from AWS S3")
    response = await storage.delete_file_no_check(measurement_uuid, result_filename)
    if response["ResponseMetadata"]["HTTPStatusCode"] != 204:
        logger.error(f"Impossible to remove result file `{result_filename}`")

    session = get_session(settings)
    table_name = (
        settings.DATABASE_NAME
        + "."
        + DatabaseMeasurementResults.forge_table_name(measurement_uuid, agent_uuid)
    )
    database = DatabaseMeasurementResults(session, settings, table_name, logger=logger)

    logger.info(f"{logger_prefix} Create table `{table_name}`")
    await database.create_table()

    logger.info(f"{logger_prefix} Insert CSV file into database")
    await database.insert_csv(results_filepath)

    if not settings.WORKER_DEBUG_MODE:
        logger.info(f"{logger_prefix} Remove local CSV file")
        await aios.remove(results_filepath)

    # HACK: Temporary remove this feature to avoid the following botocore issue.
    #         An error occurred (NoSuchKey) when calling the GetObject operation:
    #         The specified key does not exist.
    # If the targets_file_key is `targets-list`, then the max round is 1
    if parameters.targets_file_key is not None:
        targets_info = await storage.get_file(
            settings.AWS_S3_TARGETS_BUCKET_PREFIX + parameters.user,
            parameters.targets_file_key,
        )
        if not targets_info:
            pass
        targets_type = targets_info.get("metadata", {}).get("type", "targets-list")
        if targets_type == "targets-list":
            logger.info(
                f"{logger_prefix} Maximum round reached for `targets-list`. Stopping."
            )
            return None

    next_round_number = round_number + 1
    next_round_csv_filename = f"{agent_uuid}_next_round_csv_{next_round_number}.csv"
    next_round_csv_filepath = str(measurement_results_path / next_round_csv_filename)

    if next_round_number > parameters.max_round:
        logger.info(f"{logger_prefix} Maximum round reached. Stopping.")
        return None

    logger.info(f"{logger_prefix} Compute the next round CSV probe file")

    flow_mapper_cls = getattr(flow, parameters.flow_mapper)
    flow_mapper_kwargs = parameters.flow_mapper_kwargs or {}
    flow_mapper = flow_mapper_cls(**flow_mapper_kwargs)

    # TODO Rewrite the lib in an asynchonous way
    loop = asyncio.get_event_loop()
    await loop.run_in_executor(
        ProcessPoolExecutor(),
        compute_next_round,
        settings.DATABASE_HOST,
        table_name,
        MeasurementParameters(
            source_ip=int(ipaddress.IPv4Address(parameters.ip_address)),
            source_port=24000,  # TODO Put in measurement parameters ?
            destination_port=parameters.destination_port,
            min_ttl=parameters.min_ttl,
            max_ttl=parameters.max_ttl,
            round_number=round_number,
        ),
        next_round_csv_filepath,
        flow_mapper,
        False,  # No max-ttl exploration feature
        True,  # Skip unpopulated TTLs
    )

    shuffled_next_round_csv_filename = (
        f"{agent_uuid}_shuffled_next_round_csv_{next_round_number}.csv"
    )
    shuffled_next_round_csv_filepath = str(
        measurement_results_path / shuffled_next_round_csv_filename
    )

    if (await aios.stat(next_round_csv_filepath)).st_size != 0:
        logger.info(f"{logger_prefix} Next round is required")
        logger.info(f"{logger_prefix} Shuffle next round CSV probe file")
        await shuffle_next_round_csv(
            settings,
            next_round_csv_filepath,
            shuffled_next_round_csv_filepath,
            logger,
            logger_prefix=logger_prefix + " ",
        )

        if not settings.WORKER_DEBUG_MODE:
            logger.info(f"{logger_prefix} Remove local next round CSV probe file")
            await aios.remove(next_round_csv_filepath)

        logger.info(f"{logger_prefix} Uploading shuffled next round CSV probe file")
        await storage.upload_file(
            measurement_uuid,
            shuffled_next_round_csv_filename,
            shuffled_next_round_csv_filepath,
        )

        if not settings.WORKER_DEBUG_MODE:
            logger.info(
                f"{logger_prefix} Remove local shuffled next round CSV probe file"
            )
            await aios.remove(shuffled_next_round_csv_filepath)
        return shuffled_next_round_csv_filename

    else:
        logger.info(f"{logger_prefix} Next round is not required")
        if not settings.WORKER_DEBUG_MODE:
            logger.info(f"{logger_prefix} Remove local empty next round CSV probe file")
            await aios.remove(next_round_csv_filepath)
        return None<|MERGE_RESOLUTION|>--- conflicted
+++ resolved
@@ -6,15 +6,9 @@
 
 from aiofiles import os as aios
 from diamond_miner_core import (
-<<<<<<< HEAD
     compute_next_round,
     MeasurementParameters,
     flow,
-=======
-    HeidemannFlowMapper,
-    MeasurementParameters,
-    compute_next_round,
->>>>>>> 3def81f1
 )
 
 from iris.commons.database import DatabaseMeasurementResults, get_session
